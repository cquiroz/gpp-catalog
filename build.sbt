--- conflicted
+++ resolved
@@ -10,15 +10,9 @@
 lazy val pprintVersion           = "0.6.0"
 lazy val lucumaCoreVersion       = "0.6.5"
 lazy val monocleVersion          = "2.1.0"
-<<<<<<< HEAD
-lazy val munitVersion            = "0.7.15"
-lazy val munitDisciplineVersion  = "1.0.0"
-lazy val munitCatsEffectVersion  = "1.0.0"
-=======
 lazy val munitVersion            = "0.7.16"
 lazy val munitDisciplineVersion  = "0.3.0"
 lazy val munitCatsEffectVersion  = "0.3.0"
->>>>>>> 668fd5fc
 lazy val betterMonadicForVersion = "0.3.1"
 lazy val refinedVersion          = "0.9.17"
 lazy val catsScalacheckVersion   = "0.3.0"
