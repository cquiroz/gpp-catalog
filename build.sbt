--- conflicted
+++ resolved
@@ -6,13 +6,8 @@
 lazy val catsVersion             = "2.4.2"
 lazy val catsEffectVersion       = "2.3.3"
 lazy val kindProjectorVersion    = "0.11.3"
-<<<<<<< HEAD
-lazy val sttpVersion             = "3.2.0"
-lazy val pprintVersion           = "0.6.2"
-=======
 lazy val sttpVersion             = "3.1.9"
 lazy val pprintVersion           = "0.6.3"
->>>>>>> a9143ad4
 lazy val lucumaCoreVersion       = "0.7.9"
 lazy val monocleVersion          = "2.1.0"
 lazy val munitVersion            = "0.7.22"
