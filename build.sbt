--- conflicted
+++ resolved
@@ -10,13 +10,8 @@
 lazy val pprintVersion           = "0.6.0"
 lazy val lucumaCoreVersion       = "0.7.1"
 lazy val monocleVersion          = "2.1.0"
-<<<<<<< HEAD
-lazy val munitVersion            = "0.7.19"
-lazy val munitDisciplineVersion  = "1.0.2"
-=======
 lazy val munitVersion            = "0.7.18"
 lazy val munitDisciplineVersion  = "1.0.3"
->>>>>>> 34a13172
 lazy val munitCatsEffectVersion  = "0.3.0"
 lazy val betterMonadicForVersion = "0.3.1"
 lazy val refinedVersion          = "0.9.18"
