--- conflicted
+++ resolved
@@ -1,11 +1,7 @@
 import sbtcrossproject.crossProject
 import sbtcrossproject.CrossType
 
-<<<<<<< HEAD
-lazy val fs2Version              = "3.0.1"
-=======
 lazy val fs2Version              = "2.5.4"
->>>>>>> 0dee2ee7
 lazy val fs2DataVersion          = "0.10.0"
 lazy val catsVersion             = "2.5.0"
 lazy val catsEffectVersion       = "2.4.1"
