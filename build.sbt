--- conflicted
+++ resolved
@@ -10,13 +10,8 @@
 lazy val pprintVersion           = "0.6.3"
 lazy val lucumaCoreVersion       = "0.7.9"
 lazy val monocleVersion          = "2.1.0"
-<<<<<<< HEAD
-lazy val munitVersion            = "0.7.22"
+lazy val munitVersion            = "0.7.23"
 lazy val munitDisciplineVersion  = "1.0.7"
-=======
-lazy val munitVersion            = "0.7.23"
-lazy val munitDisciplineVersion  = "1.0.6"
->>>>>>> 87186fa7
 lazy val munitCatsEffectVersion  = "0.3.0"
 lazy val betterMonadicForVersion = "0.3.1"
 lazy val refinedVersion          = "0.9.21"
