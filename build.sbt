--- conflicted
+++ resolved
@@ -3,13 +3,8 @@
 
 lazy val fs2Version              = "2.5.0"
 lazy val fs2DataVersion          = "0.9.0"
-<<<<<<< HEAD
-lazy val catsVersion             = "2.4.2"
-lazy val catsEffectVersion       = "2.4.2"
-=======
 lazy val catsVersion             = "2.3.1"
 lazy val catsEffectVersion       = "2.3.3"
->>>>>>> 52f461ef
 lazy val kindProjectorVersion    = "0.11.3"
 lazy val sttpVersion             = "3.1.2"
 lazy val pprintVersion           = "0.6.1"
