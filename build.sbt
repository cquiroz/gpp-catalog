--- conflicted
+++ resolved
@@ -5,13 +5,8 @@
 lazy val fs2DataVersion          = "1.0.0-RC2"
 lazy val catsVersion             = "2.6.0"
 lazy val catsEffectVersion       = "3.0.1"
-<<<<<<< HEAD
 lazy val kindProjectorVersion    = "0.12.0"
-lazy val sttpVersion             = "3.3.1"
-=======
-lazy val kindProjectorVersion    = "0.11.3"
 lazy val sttpVersion             = "3.3.2"
->>>>>>> 8ae214a7
 lazy val pprintVersion           = "0.6.5"
 lazy val lucumaCoreVersion       = "0.7.11"
 lazy val monocleVersion          = "2.1.0"
