import sbtcrossproject.crossProject
import sbtcrossproject.CrossType

lazy val fs2Version              = "3.0.1"
lazy val fs2DataVersion          = "1.0.0-RC1"
lazy val catsVersion             = "2.5.0"
<<<<<<< HEAD
lazy val catsEffectVersion       = "3.0.2"
=======
lazy val catsEffectVersion       = "3.0.1"
>>>>>>> 6a9195e8
lazy val kindProjectorVersion    = "0.11.3"
lazy val sttpVersion             = "3.3.0-RC2"
lazy val pprintVersion           = "0.6.4"
lazy val lucumaCoreVersion       = "0.7.10"
lazy val monocleVersion          = "2.1.0"
lazy val munitVersion            = "0.7.23"
lazy val munitDisciplineVersion  = "1.0.7"
lazy val munitCatsEffectVersion  = "1.0.0"
lazy val betterMonadicForVersion = "0.3.1"
lazy val refinedVersion          = "0.9.23"
lazy val catsScalacheckVersion   = "0.3.0"
lazy val scalaXmlVersion         = "1.3.0"

Global / onChangedBuildSource := ReloadOnSourceChanges

inThisBuild(
  Seq(
    homepage := Some(url("https://github.com/gemini-hlsw/lucuma-catalog")),
    addCompilerPlugin(
      ("org.typelevel" %% "kind-projector" % kindProjectorVersion).cross(CrossVersion.full)
    ),
    addCompilerPlugin("com.olegpy" %% "better-monadic-for" % betterMonadicForVersion),
    scalacOptions in Global += "-Ymacro-annotations"
  ) ++ lucumaPublishSettings
)

publish / skip := true

lazy val catalog = crossProject(JVMPlatform, JSPlatform)
  .crossType(CrossType.Pure)
  .in(file("modules/catalog"))
  .settings(
    name := "lucuma-catalog",
    libraryDependencies ++= Seq(
      "co.fs2"                     %%% "fs2-core"      % fs2Version,
      "org.gnieh"                  %%% "fs2-data-xml"  % fs2DataVersion,
      "edu.gemini"                 %%% "lucuma-core"   % lucumaCoreVersion,
      "org.typelevel"              %%% "cats-core"     % catsVersion,
      "com.github.julien-truffaut" %%% "monocle-core"  % monocleVersion,
      "com.github.julien-truffaut" %%% "monocle-macro" % monocleVersion,
      "com.github.julien-truffaut" %%% "monocle-state" % monocleVersion,
      "eu.timepit"                 %%% "refined"       % refinedVersion,
      "eu.timepit"                 %%% "refined-cats"  % refinedVersion
    )
  )
  .jvmConfigure(_.enablePlugins(AutomateHeaderPlugin))
  .jsSettings(lucumaScalaJsSettings: _*)

lazy val testkit = crossProject(JVMPlatform, JSPlatform)
  .crossType(CrossType.Pure)
  .in(file("modules/testkit"))
  .dependsOn(catalog)
  .settings(
    name := "lucuma-catalog-testkit",
    libraryDependencies ++= Seq(
      "org.typelevel"     %%% "cats-testkit"       % catsVersion,
      "eu.timepit"        %%% "refined-scalacheck" % refinedVersion,
      "io.chrisdavenport" %%% "cats-scalacheck"    % catsScalacheckVersion
    )
  )
  .jvmConfigure(_.disablePlugins(AutomateHeaderPlugin))
  .jsSettings(lucumaScalaJsSettings: _*)

lazy val tests = crossProject(JVMPlatform, JSPlatform)
  .crossType(CrossType.Full)
  .in(file("modules/tests"))
  .jsConfigure(_.enablePlugins(ScalaJSBundlerPlugin))
  .dependsOn(catalog, testkit)
  .settings(
    name := "lucuma-catalog-tests",
    libraryDependencies ++= Seq(
      "org.typelevel"                 %%% "cats-effect"         % catsEffectVersion      % Test,
      "org.scalameta"                 %%% "munit"               % munitVersion           % Test,
      "org.typelevel"                 %%% "discipline-munit"    % munitDisciplineVersion % Test,
      "org.typelevel"                 %%% "munit-cats-effect-3" % munitCatsEffectVersion % Test,
      "org.scala-lang.modules"        %%% "scala-xml"           % scalaXmlVersion        % Test,
      "com.softwaremill.sttp.client3" %%% "core"                % sttpVersion,
      "com.softwaremill.sttp.client3" %%% "cats"                % sttpVersion,
      "com.lihaoyi"                   %%% "pprint"              % pprintVersion
    ),
    testFrameworks += new TestFramework("munit.Framework"),
    publish / skip := true
  )
  .jvmConfigure(_.enablePlugins(AutomateHeaderPlugin))
  .jsSettings(lucumaScalaJsSettings: _*)
  .jsSettings(
    scalaJSUseMainModuleInitializer := true,
    Compile / npmDependencies ++= Seq(
      "node-fetch"               -> "2.6.1",
      "abortcontroller-polyfill" -> "1.5.0",
      "fetch-headers"            -> "2.0.0"
    ),
    scalacOptions ~= (_.filterNot(Set("-Wdead-code"))),
    scalaJSLinkerConfig ~= (_.withModuleKind(ModuleKind.CommonJSModule))
  )
  .jvmSettings(
    libraryDependencies ++= Seq(
      "com.softwaremill.sttp.client3" %% "async-http-client-backend-fs2" % sttpVersion,
      "co.fs2"                        %% "fs2-io"                        % fs2Version
    )
  )<|MERGE_RESOLUTION|>--- conflicted
+++ resolved
@@ -4,11 +4,7 @@
 lazy val fs2Version              = "3.0.1"
 lazy val fs2DataVersion          = "1.0.0-RC1"
 lazy val catsVersion             = "2.5.0"
-<<<<<<< HEAD
-lazy val catsEffectVersion       = "3.0.2"
-=======
 lazy val catsEffectVersion       = "3.0.1"
->>>>>>> 6a9195e8
 lazy val kindProjectorVersion    = "0.11.3"
 lazy val sttpVersion             = "3.3.0-RC2"
 lazy val pprintVersion           = "0.6.4"
